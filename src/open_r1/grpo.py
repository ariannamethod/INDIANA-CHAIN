# Copyright 2025 The HuggingFace Team. All rights reserved.
#
# Licensed under the Apache License, Version 2.0 (the "License");
# you may not use this file except in compliance with the License.
# You may obtain a copy of the License at
#
#     http://www.apache.org/licenses/LICENSE-2.0
#
# Unless required by applicable law or agreed to in writing, software
# distributed under the License is distributed on an "AS IS" BASIS,
# WITHOUT WARRANTIES OR CONDITIONS OF ANY KIND, either express or implied.
# See the License for the specific language governing permissions and
# limitations under the License.

import logging
import os
import sys
from dataclasses import dataclass, field

import datasets
import torch
import transformers
from datasets import load_dataset
from transformers import set_seed
from transformers.trainer_utils import get_last_checkpoint

from open_r1.configs import GRPOConfig
from open_r1.rewards import (
    accuracy_reward,
    format_reward,
    get_cosine_scaled_reward,
    get_repetition_penalty_reward,
    reasoning_steps_reward,
)
from open_r1.utils.callbacks import get_callbacks
from trl import GRPOTrainer, ModelConfig, ScriptArguments, TrlParser, get_peft_config


logger = logging.getLogger(__name__)


@dataclass
class GRPOScriptArguments(ScriptArguments):
    """
    Script arguments for the GRPO training script.

    Args:
        reward_funcs (`list[str]`):
            List of reward functions. Possible values: 'accuracy', 'format', 'reasoning_steps', 'cosine', 'repetition_penalty'.
        cosine_min_value_wrong (`float`):
            Minimum reward for cosine scaling for wrong answers.
        cosine_max_value_wrong (`float`):
            Maximum reward for cosine scaling for wrong answers.
        cosine_min_value_correct (`float`):
            Minimum reward for cosine scaling for correct answers.
        cosine_max_value_correct (`float`):
            Maximum reward for cosine scaling for correct answers.
        cosine_max_len (`int`):
            Maximum length for cosine scaling.
    """

    reward_funcs: list[str] = field(
        default_factory=lambda: ["accuracy", "format"],
        metadata={
            "help": "List of reward functions. Possible values: 'accuracy', 'format', 'reasoning_steps', 'cosine', 'repetition_penalty'"
        },
    )
    cosine_min_value_wrong: float = field(
        default=0.0,
        metadata={"help": "Minimum reward for wrong answers"},
    )
    cosine_max_value_wrong: float = field(
        default=-0.5,
        metadata={"help": "Maximum reward for wrong answers"},
    )
    cosine_min_value_correct: float = field(
        default=0.5,
        metadata={"help": "Minimum reward for correct answers"},
    )
    cosine_max_value_correct: float = field(
        default=1.0,
        metadata={"help": "Maximum reward for correct answers"},
    )
    cosine_max_len: int = field(
        default=1000,
        metadata={"help": "Maximum length for scaling"},
    )

    repetition_n_grams: int = field(
        default=3,
        metadata={"help": "Number of n-grams for repetition penalty reward"},
    )
    repetition_max_penalty: float = field(
        default=-1.0,
        metadata={"help": "Maximum (negative) penalty for for repetition penalty reward"},
    )

<<<<<<< HEAD
def accuracy_reward(completions, solution, **kwargs):
    """Reward function that checks if the completion is the same as the ground truth."""
    contents = [completion[0]["content"] for completion in completions]
    rewards = []
    for content, sol in zip(contents, solution):
        gold_parsed = parse(sol, extraction_mode="first_match", extraction_config=[LatexExtractionConfig()])
        if len(gold_parsed) != 0:
            # We require the answer to be provided in correct latex (no malformed operators)
            answer_parsed = parse(
                content,
                extraction_config=[
                    LatexExtractionConfig(
                        normalization_config=NormalizationConfig(
                            nits=False,
                            malformed_operators=False,
                            basic_latex=True,
                            equations=True,
                            boxed=True,
                            units=True,
                        ),
                        # Ensures that boxed is tried first
                        boxed_match_priority=0,
                        try_extract_without_anchor=False,
                    )
                ],
                extraction_mode="first_match",
            )
            # Reward 1 if the content is the same as the ground truth, 0 otherwise
            reward = float(verify(answer_parsed, gold_parsed))
        else:
            # If the gold solution is not parseable, we reward 1 to skip this example
            reward = 1.0
            print("Failed to parse gold solution: ", sol)
        rewards.append(reward)

    return rewards


def format_reward(completions, **kwargs):
    """Reward function that checks if the completion has a specific format."""
    pattern = re.compile(r"^<think>.*?</think>\s*<answer>.*?</answer>$", re.DOTALL)
    completion_contents = [completion[0]["content"] for completion in completions]
    matches = [re.match(pattern, content) for content in completion_contents]
    return [1.0 if match else 0.0 for match in matches]


reward_funcs_registry = {
    "accuracy": accuracy_reward,
    "format": format_reward,
}
=======
>>>>>>> 517addda

SYSTEM_PROMPT = (
    "A conversation between User and Assistant. The user asks a question, and the Assistant solves it. The assistant "
    "first thinks about the reasoning process in the mind and then provides the user with the answer. The reasoning "
    "process and answer are enclosed within <think> </think> and <answer> </answer> tags, respectively, i.e., "
    "<think> reasoning process here </think><answer> answer here </answer>"
)


def main(script_args, training_args, model_args):
    # Set seed for reproducibility
    set_seed(training_args.seed)

    ###############
    # Setup logging
    ###############
    logging.basicConfig(
        format="%(asctime)s - %(levelname)s - %(name)s - %(message)s",
        datefmt="%Y-%m-%d %H:%M:%S",
        handlers=[logging.StreamHandler(sys.stdout)],
    )
    log_level = training_args.get_process_log_level()
    logger.setLevel(log_level)
    datasets.utils.logging.set_verbosity(log_level)
    transformers.utils.logging.set_verbosity(log_level)
    transformers.utils.logging.enable_default_handler()
    transformers.utils.logging.enable_explicit_format()

    # Log on each process a small summary
    logger.warning(
        f"Process rank: {training_args.local_rank}, device: {training_args.device}, n_gpu: {training_args.n_gpu}"
        + f" distributed training: {bool(training_args.local_rank != -1)}, 16-bits training: {training_args.fp16}"
    )
    logger.info(f"Model parameters {model_args}")
    logger.info(f"Script parameters {script_args}")
    logger.info(f"Data parameters {training_args}")

    # Check for last checkpoint
    last_checkpoint = None
    if os.path.isdir(training_args.output_dir):
        last_checkpoint = get_last_checkpoint(training_args.output_dir)
    if last_checkpoint is not None and training_args.resume_from_checkpoint is None:
        logger.info(f"Checkpoint detected, resuming training at {last_checkpoint=}.")

    # Load the dataset
    dataset = load_dataset(script_args.dataset_name, name=script_args.dataset_config)

    # Get reward functions
    REWARD_FUNCS_REGISTRY = {
        "accuracy": accuracy_reward,
        "format": format_reward,
        "reasoning_steps": reasoning_steps_reward,
        "cosine": get_cosine_scaled_reward(
            min_value_wrong=script_args.cosine_min_value_wrong,
            max_value_wrong=script_args.cosine_max_value_wrong,
            min_value_correct=script_args.cosine_min_value_correct,
            max_value_correct=script_args.cosine_max_value_correct,
            max_len=script_args.cosine_max_len,
        ),
        "repetition_penalty": get_repetition_penalty_reward(
            ngram_size=script_args.repetition_n_grams,
            max_penalty=script_args.repetition_max_penalty,
        ),
    }
    reward_funcs = [REWARD_FUNCS_REGISTRY[func] for func in script_args.reward_funcs]

    # Format into conversation
    def make_conversation(example):
        return {
            "prompt": [
                {"role": "system", "content": SYSTEM_PROMPT},
                {"role": "user", "content": example["problem"]},
            ],
        }

    dataset = dataset.map(make_conversation)
    for split in dataset:
        if "messages" in dataset[split].column_names:
            dataset[split] = dataset[split].remove_columns("messages")

    logger.info("*** Initializing model kwargs ***")
    torch_dtype = (
        model_args.torch_dtype if model_args.torch_dtype in ["auto", None] else getattr(torch, model_args.torch_dtype)
    )
    model_kwargs = dict(
        revision=model_args.model_revision,
        trust_remote_code=model_args.trust_remote_code,
        attn_implementation=model_args.attn_implementation,
        torch_dtype=torch_dtype,
        use_cache=False if training_args.gradient_checkpointing else True,
    )
    training_args.model_init_kwargs = model_kwargs

    #############################
    # Initialize the GRPO trainer
    #############################
    trainer = GRPOTrainer(
        model=model_args.model_name_or_path,
        reward_funcs=reward_funcs,
        args=training_args,
        train_dataset=dataset[script_args.dataset_train_split],
        eval_dataset=dataset[script_args.dataset_test_split] if training_args.eval_strategy != "no" else None,
        peft_config=get_peft_config(model_args),
        callbacks=get_callbacks(training_args, model_args),
    )

    ###############
    # Training loop
    ###############
    logger.info("*** Train ***")
    checkpoint = None
    if training_args.resume_from_checkpoint is not None:
        checkpoint = training_args.resume_from_checkpoint
    elif last_checkpoint is not None:
        checkpoint = last_checkpoint
    train_result = trainer.train(resume_from_checkpoint=checkpoint)
    metrics = train_result.metrics
    metrics["train_samples"] = len(dataset[script_args.dataset_train_split])
    trainer.log_metrics("train", metrics)
    trainer.save_metrics("train", metrics)
    trainer.save_state()

    ##################################
    # Save model and create model card
    ##################################
    logger.info("*** Save model ***")
    trainer.save_model(training_args.output_dir)
    logger.info(f"Model saved to {training_args.output_dir}")

    # Save everything else on main process
    kwargs = {
        "dataset_name": script_args.dataset_name,
        "tags": ["open-r1"],
    }
    if trainer.accelerator.is_main_process:
        trainer.create_model_card(**kwargs)
        # Restore k,v cache for fast inference
        trainer.model.config.use_cache = True
        trainer.model.config.save_pretrained(training_args.output_dir)

    ##########
    # Evaluate
    ##########
    if training_args.do_eval:
        logger.info("*** Evaluate ***")
        metrics = trainer.evaluate()
        metrics["eval_samples"] = len(dataset[script_args.dataset_test_split])
        trainer.log_metrics("eval", metrics)
        trainer.save_metrics("eval", metrics)

    #############
    # push to hub
    #############
    if training_args.push_to_hub:
        logger.info("Pushing to hub...")
        trainer.push_to_hub(**kwargs)


if __name__ == "__main__":
    parser = TrlParser((GRPOScriptArguments, GRPOConfig, ModelConfig))
    script_args, training_args, model_args = parser.parse_args_and_config()
    main(script_args, training_args, model_args)<|MERGE_RESOLUTION|>--- conflicted
+++ resolved
@@ -94,60 +94,6 @@
         default=-1.0,
         metadata={"help": "Maximum (negative) penalty for for repetition penalty reward"},
     )
-
-<<<<<<< HEAD
-def accuracy_reward(completions, solution, **kwargs):
-    """Reward function that checks if the completion is the same as the ground truth."""
-    contents = [completion[0]["content"] for completion in completions]
-    rewards = []
-    for content, sol in zip(contents, solution):
-        gold_parsed = parse(sol, extraction_mode="first_match", extraction_config=[LatexExtractionConfig()])
-        if len(gold_parsed) != 0:
-            # We require the answer to be provided in correct latex (no malformed operators)
-            answer_parsed = parse(
-                content,
-                extraction_config=[
-                    LatexExtractionConfig(
-                        normalization_config=NormalizationConfig(
-                            nits=False,
-                            malformed_operators=False,
-                            basic_latex=True,
-                            equations=True,
-                            boxed=True,
-                            units=True,
-                        ),
-                        # Ensures that boxed is tried first
-                        boxed_match_priority=0,
-                        try_extract_without_anchor=False,
-                    )
-                ],
-                extraction_mode="first_match",
-            )
-            # Reward 1 if the content is the same as the ground truth, 0 otherwise
-            reward = float(verify(answer_parsed, gold_parsed))
-        else:
-            # If the gold solution is not parseable, we reward 1 to skip this example
-            reward = 1.0
-            print("Failed to parse gold solution: ", sol)
-        rewards.append(reward)
-
-    return rewards
-
-
-def format_reward(completions, **kwargs):
-    """Reward function that checks if the completion has a specific format."""
-    pattern = re.compile(r"^<think>.*?</think>\s*<answer>.*?</answer>$", re.DOTALL)
-    completion_contents = [completion[0]["content"] for completion in completions]
-    matches = [re.match(pattern, content) for content in completion_contents]
-    return [1.0 if match else 0.0 for match in matches]
-
-
-reward_funcs_registry = {
-    "accuracy": accuracy_reward,
-    "format": format_reward,
-}
-=======
->>>>>>> 517addda
 
 SYSTEM_PROMPT = (
     "A conversation between User and Assistant. The user asks a question, and the Assistant solves it. The assistant "
