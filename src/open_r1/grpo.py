--- conflicted
+++ resolved
@@ -52,11 +52,7 @@
 
     Args:
         reward_funcs (`list[str]`):
-<<<<<<< HEAD
-            List of reward functions. Possible values: 'accuracy', 'format', 'format_deepseek', 'reasoning_steps', 'cosine', 'repetition_penalty', 'length', 'tag_count', 'code', 'code_format'.
-=======
-            List of reward functions. Possible values: 'accuracy', 'format', 'reasoning_steps', 'cosine', 'repetition_penalty', 'length', tag_count', 'code', 'code_format'.
->>>>>>> 6660a477
+            List of reward functions. Possible values: 'accuracy', 'format', 'reasoning_steps', 'cosine', 'repetition_penalty', 'length', 'tag_count', 'code', 'code_format'.
         cosine_min_value_wrong (`float`):
             Minimum reward for cosine scaling for wrong answers.
         cosine_max_value_wrong (`float`):
