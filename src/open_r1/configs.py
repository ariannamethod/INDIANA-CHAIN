--- conflicted
+++ resolved
@@ -44,18 +44,13 @@
     hub_model_revision: Optional[str] = field(
         default="main", metadata={"help": "The Hub model branch to push the model to."}
     )
-<<<<<<< HEAD
     num_completions_to_print: int = field(default=0, metadata={"help": "Number of completions to print."})
-    overwrite_hub_revision: bool = field(default=False, metadata={"help": "Whether to overwrite the Hub revision."})
-    push_to_hub_revision: bool = field(default=False, metadata={"help": "Whether to push to a Hub revision/branch."})
-=======
     overwrite_hub_revision: bool = field(
         default=False, metadata={"help": "Whether to overwrite the Hub revision."}
     )
     push_to_hub_revision: bool = field(
         default=False, metadata={"help": "Whether to push to a Hub revision/branch."}
     )
->>>>>>> af811140
     wandb_entity: Optional[str] = field(
         default=None,
         metadata={"help": ("The entity to store runs under.")},
