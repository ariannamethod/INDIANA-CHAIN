--- conflicted
+++ resolved
@@ -271,11 +271,9 @@
     --hf-output-dataset username/r1-dataset
 ```
 
-<<<<<<< HEAD
 > [!NOTE]  
 > While the job is running, you can setup an SSH tunnel through the cluster login node to access the Ray dashboard from your computer running `ssh -L 8265:ray_ip_head_node:8265 <login_node>`, then browsing `http://localhost:8265`
-=======
+
 ## Contributing
 
-Contributions are welcome. Please refer to https://github.com/huggingface/open-r1/issues/23.
->>>>>>> 67764bc6
+Contributions are welcome. Please refer to https://github.com/huggingface/open-r1/issues/23.